import { NextRequest, NextResponse } from 'next/server'
import crypto from 'crypto'
<<<<<<< HEAD
=======
import type { SupabaseClient } from '@supabase/supabase-js'
>>>>>>> dc9ae35e
import { creemService, WebhookEvent } from '@/services/payment/creem'
import { bestAuthSubscriptionService } from '@/services/bestauth/BestAuthSubscriptionService'
import { db } from '@/lib/bestauth/db-wrapper'
import { getSubscriptionConfig, calculateTrialEndDate } from '@/lib/subscription-config'
import { createPointsService } from '@/lib/services/points-service'
import { createClient } from '@/utils/supabase/server'
<<<<<<< HEAD
=======
import { getBestAuthSupabaseClient } from '@/lib/bestauth/db-client'
import { userSyncService } from '@/services/sync/UserSyncService'
>>>>>>> dc9ae35e

// Disable body parsing to get raw body for signature verification
export const dynamic = 'force-dynamic'
export const runtime = 'nodejs'
<<<<<<< HEAD

export async function POST(req: NextRequest) {
  try {
    // Get raw body for signature verification
    const rawBody = await req.text()
=======

type UserResolutionSource = 'payload' | 'email' | 'mapping' | 'sync'

interface ResolvedUser {
  userId: string
  source: UserResolutionSource
  supabaseUserId?: string | null
}

async function resolveUserId(possibleUserId?: string | null, email?: string | null): Promise<ResolvedUser | null> {
  const adminClient = getBestAuthSupabaseClient()

  // Step 1: trust payload when it already matches a BestAuth user
  if (possibleUserId) {
    try {
      const bestAuthUser = await db.users.findById(possibleUserId)
      if (bestAuthUser) {
        return { userId: bestAuthUser.id, source: 'payload' }
      }
    } catch (error) {
      console.error('[BestAuth Webhook] Error checking BestAuth user id from payload:', error)
    }
  }

  // Step 2: if payload looks like a Supabase user id, map/sync it into BestAuth
  if (possibleUserId && adminClient) {
    const mappedUser = await resolveSupabaseUserId(possibleUserId, adminClient, email)
    if (mappedUser) {
      return mappedUser
    }
  }

  // Step 3: resolve by email using existing BestAuth records
  if (email) {
    try {
      const bestAuthByEmail = await db.users.findByEmail(email)
      if (bestAuthByEmail) {
        let supabaseUserIdForMapping: string | null = null

        if (adminClient) {
          try {
            const { data: existingMapping, error: mappingError } = await adminClient
              .from('user_id_mapping')
              .select('supabase_user_id')
              .eq('bestauth_user_id', bestAuthByEmail.id)
              .maybeSingle()

            if (mappingError && mappingError.code !== 'PGRST116') {
              console.error('[BestAuth Webhook] Error checking mapping for BestAuth user resolved by email:', mappingError)
            }

            if (existingMapping?.supabase_user_id) {
              supabaseUserIdForMapping = existingMapping.supabase_user_id
            }
          } catch (mappingLookupError) {
            console.error('[BestAuth Webhook] Exception checking mapping for BestAuth user resolved by email:', mappingLookupError)
          }

          if (!supabaseUserIdForMapping) {
            const supabaseCandidates = await findSupabaseUserIdsByEmail(email, adminClient)
            supabaseUserIdForMapping = supabaseCandidates[0] || null
          }

          if (supabaseUserIdForMapping) {
            await ensureUserMappingExists(supabaseUserIdForMapping, bestAuthByEmail.id)
          }
        }

        return { userId: bestAuthByEmail.id, source: 'email', supabaseUserId: supabaseUserIdForMapping }
      }
    } catch (error) {
      console.error('[BestAuth Webhook] Error looking up BestAuth user by email:', error)
    }
  }

  // Step 4: resolve by Supabase email and create mapping as needed
  if (email && adminClient) {
    const supabaseUserIds = await findSupabaseUserIdsByEmail(email, adminClient)
    for (const supabaseUserId of supabaseUserIds) {
      const mappedUser = await resolveSupabaseUserId(supabaseUserId, adminClient, email)
      if (mappedUser) {
        return mappedUser.source === 'payload'
          ? { userId: mappedUser.userId, source: 'email', supabaseUserId: mappedUser.supabaseUserId }
          : mappedUser
      }
    }
  }

  console.error('[BestAuth Webhook] Unable to resolve user from webhook payload', {
    possibleUserId,
    email
  })

  return null
}

async function resolveSupabaseUserId(supabaseUserId: string, adminClient: SupabaseClient | null, email?: string | null): Promise<ResolvedUser | null> {
  if (!supabaseUserId) {
    return null
  }

  try {
    const existingMapping = await userSyncService.getUserMapping(supabaseUserId)
    if (existingMapping) {
      console.log(`[BestAuth Webhook] Found BestAuth user ${existingMapping} mapped to Supabase user ${supabaseUserId}`)
      return { userId: existingMapping, source: 'mapping', supabaseUserId }
    }
  } catch (error) {
    console.error('[BestAuth Webhook] Error retrieving Supabase→BestAuth user mapping:', error)
  }

  // Check if BestAuth already has this Supabase user mapped via supabase_id column
  if (adminClient) {
    try {
      const { data, error } = await adminClient
        .from('bestauth_users')
        .select('id')
        .eq('supabase_id', supabaseUserId)
        .maybeSingle()

      if (data?.id) {
        console.log(`[BestAuth Webhook] Found BestAuth user ${data.id} via supabase_id lookup for Supabase user ${supabaseUserId}`)
        await ensureUserMappingExists(supabaseUserId, data.id)
        return { userId: data.id, source: 'mapping', supabaseUserId }
      }

      if (error && error.code !== 'PGRST116') {
        console.error('[BestAuth Webhook] Error querying bestauth_users by supabase_id:', error)
      }
    } catch (error) {
      console.error('[BestAuth Webhook] Exception querying bestauth_users by supabase_id:', error)
    }
  }

  // Ensure Supabase user exists before attempting to sync or create
  let supabaseUser: any | null = null

  if (adminClient) {
    try {
      const { data, error } = await adminClient.auth.admin.getUserById(supabaseUserId)
      if (error?.status === 404 || !data?.user) {
        console.warn(`[BestAuth Webhook] Supabase user ${supabaseUserId} not found while resolving webhook user`)
        return null
      }
      supabaseUser = data.user
    } catch (error) {
      console.error('[BestAuth Webhook] Error fetching Supabase user while resolving webhook user:', error)
    }
  }

  try {
    const syncResult = await userSyncService.syncUser(supabaseUserId)
    if (syncResult.success && syncResult.userId) {
      console.log(`[BestAuth Webhook] Synced Supabase user ${supabaseUserId} -> BestAuth user ${syncResult.userId}`)
      return { userId: syncResult.userId, source: 'sync', supabaseUserId }
    }
    console.error('[BestAuth Webhook] Failed to sync Supabase user into BestAuth:', syncResult.error)
  } catch (error) {
    console.error('[BestAuth Webhook] Exception while syncing Supabase user into BestAuth:', error)
  }

  // Final fallback: create a BestAuth user directly from Supabase profile data
  if (adminClient && email) {
    const createdUserId = await createBestAuthUserFromSupabase(adminClient, supabaseUserId, email, supabaseUser)
    if (createdUserId) {
      return { userId: createdUserId, source: 'sync', supabaseUserId }
    }
  }

  return null
}

async function findSupabaseUserIdsByEmail(email: string, adminClient: SupabaseClient | null): Promise<string[]> {
  if (!adminClient) {
    return []
  }

  const normalizedEmail = email.toLowerCase()
  const perPage = 200
  const maxPages = 5
  const matchedIds: string[] = []

  for (let page = 1; page <= maxPages; page++) {
    try {
      const { data, error } = await adminClient.auth.admin.listUsers({ page, perPage })
      if (error) {
        console.error('[BestAuth Webhook] Error listing Supabase users while resolving email:', error)
        break
      }

      const users = data?.users || []
      for (const user of users) {
        if (user.email?.toLowerCase() === normalizedEmail) {
          matchedIds.push(user.id)
        }
      }

      if (users.length < perPage) {
        break
      }
    } catch (error) {
      console.error('[BestAuth Webhook] Exception while listing Supabase users for email resolution:', error)
      break
    }
  }

  if (!matchedIds.length) {
    console.warn(`[BestAuth Webhook] No Supabase auth users found for email ${email}`)
  }

  return matchedIds
}

async function ensureUserMappingExists(supabaseUserId: string, bestAuthUserId: string) {
  try {
    const existing = await userSyncService.getUserMapping(supabaseUserId)
    if (existing && existing !== bestAuthUserId) {
      console.warn(`[BestAuth Webhook] Supabase user ${supabaseUserId} already mapped to BestAuth user ${existing}, keeping existing mapping`)
      return
    }

    if (!existing) {
      await userSyncService.createUserMapping(supabaseUserId, bestAuthUserId)
      console.log(`[BestAuth Webhook] Created user mapping ${supabaseUserId} -> ${bestAuthUserId}`)
    }
  } catch (error) {
    console.error('[BestAuth Webhook] Error ensuring user mapping exists:', error)
  }
}

async function createBestAuthUserFromSupabase(
  adminClient: SupabaseClient,
  supabaseUserId: string,
  email: string,
  supabaseUser?: any
): Promise<string | null> {
  const profile = supabaseUser || null

  const basePayload: Record<string, any> = {
    email,
    supabase_id: supabaseUserId,
    email_verified: !!profile?.email_confirmed_at,
    name: profile?.user_metadata?.full_name || profile?.user_metadata?.name || null,
    avatar_url: profile?.user_metadata?.avatar_url || profile?.user_metadata?.picture || null,
    metadata: {
      ...(profile?.user_metadata || {}),
      source: 'creem-webhook',
      synced_at: new Date().toISOString()
    }
  }

  try {
    const { data, error } = await adminClient
      .from('bestauth_users')
      .insert(basePayload)
      .select('id')
      .single()

    if (data?.id) {
      await ensureUserMappingExists(supabaseUserId, data.id)
      console.log(`[BestAuth Webhook] Created new BestAuth user ${data.id} for Supabase user ${supabaseUserId}`)
      return data.id
    }

    if (error && error.code !== '23505') {
      console.error('[BestAuth Webhook] Error inserting BestAuth user from Supabase profile:', error)
      return null
    }
  } catch (error) {
    console.error('[BestAuth Webhook] Exception inserting BestAuth user from Supabase profile:', error)
  }

  // If insert failed due to duplicate constraint, try to reuse existing record by email
  try {
    const { data: existing, error: fetchError } = await adminClient
      .from('bestauth_users')
      .select('id, supabase_id')
      .eq('email', email)
      .maybeSingle()

    if (fetchError && fetchError.code !== 'PGRST116') {
      console.error('[BestAuth Webhook] Error fetching existing BestAuth user after insert conflict:', fetchError)
    }

    if (existing?.id) {
      if (!existing.supabase_id) {
        const { error: updateError } = await adminClient
          .from('bestauth_users')
          .update({ supabase_id: supabaseUserId })
          .eq('id', existing.id)

        if (updateError) {
          console.error('[BestAuth Webhook] Failed to backfill supabase_id on existing BestAuth user:', updateError)
        }
      }

      await ensureUserMappingExists(supabaseUserId, existing.id)
      console.log(`[BestAuth Webhook] Reused existing BestAuth user ${existing.id} for Supabase user ${supabaseUserId}`)
      return existing.id
    }
  } catch (error) {
    console.error('[BestAuth Webhook] Exception reusing existing BestAuth user after insert conflict:', error)
  }

  console.error('[BestAuth Webhook] Unable to create or reuse BestAuth user for Supabase user', {
    supabaseUserId,
    email
  })

  return null
}

export async function POST(req: NextRequest) {
  try {
    // Get raw body for signature verification
    const rawBody = await req.text()
>>>>>>> dc9ae35e
    const signature =
      req.headers.get('creem-signature') ||
      req.headers.get('x-creem-signature') ||
      ''

    console.log('[BestAuth Webhook] === WEBHOOK REQUEST START ===')
    console.log('[BestAuth Webhook] Timestamp:', new Date().toISOString())
    console.log('[BestAuth Webhook] Headers:', {
      'creem-signature': req.headers.get('creem-signature') ? 'present' : 'missing',
      'x-creem-signature': req.headers.get('x-creem-signature') ? 'present' : 'missing',
<<<<<<< HEAD
      'content-type': req.headers.get('content-type'),
      'user-agent': req.headers.get('user-agent')
    })

    // Verify webhook signature
    if (process.env.CREEM_WEBHOOK_SECRET) {
      const isValid = creemService.verifyWebhookSignature(rawBody, signature)
      if (!isValid) {
=======
      'content-type': req.headers.get('content-type'),
      'user-agent': req.headers.get('user-agent')
    })

    // Verify webhook signature
    if (process.env.CREEM_WEBHOOK_SECRET) {
      console.log('[BestAuth Webhook] Using secret prefix:', process.env.CREEM_WEBHOOK_SECRET.slice(0, 6), 'len:', process.env.CREEM_WEBHOOK_SECRET.length)
      console.log('[BestAuth Webhook] Raw request for signature check:', rawBody)
      const verification = creemService.verifyWebhookSignature(rawBody, signature)
      if (!verification.valid) {
>>>>>>> dc9ae35e
        console.error('[BestAuth Webhook] Invalid webhook signature')
        console.error('Expected header: creem-signature')
        console.error('Received signature:', signature ? 'present' : 'missing')
        console.error('[BestAuth Webhook] Signature mismatch details:', {
          signaturePreview: signature ? signature.substring(0, 32) + '...' : 'none',
<<<<<<< HEAD
          payloadSha256: crypto.createHash('sha256').update(rawBody).digest('hex')
        })
        return NextResponse.json({ error: 'Invalid signature' }, { status: 401 })
      }
      console.log('[BestAuth Webhook] Signature verified successfully')
    } else if (process.env.NODE_ENV === 'production') {
      console.warn('[BestAuth Webhook] CREEM_WEBHOOK_SECRET not configured - webhook verification disabled')
    }

    // Parse the webhook event
    const event = JSON.parse(rawBody)
    const eventType = event.eventType || event.type
    console.log(`[BestAuth Webhook] Received event: ${eventType}`, event.id)
    console.log('[BestAuth Webhook] Full event payload:', JSON.stringify(event, null, 2))

    // Handle the webhook event
    const result = await creemService.handleWebhookEvent(event)

    // Check if result has a type property
    if (!result || typeof result !== 'object' || !('type' in result)) {
      console.log('[BestAuth Webhook] Event processed successfully')
      return NextResponse.json({ received: true })
    }

    // Process the result based on event type
    switch ((result as any).type) {
      case 'checkout_complete':
        await handleCheckoutComplete(result)
        break

      case 'subscription_created':
        await handleSubscriptionCreated(result)
        break

      case 'subscription_update':
        await handleSubscriptionUpdate(result)
        break

      case 'subscription_trial_will_end':
        await handleSubscriptionTrialWillEnd(result)
        break

      case 'subscription_trial_ended':
        await handleSubscriptionTrialEnded(result)
        break

      case 'subscription_deleted':
        await handleSubscriptionDeleted(result)
        break

      case 'payment_success':
        await handlePaymentSuccess(result)
        break

      case 'payment_failed':
        await handlePaymentFailed(result)
        break

      case 'subscription_paused':
        await handleSubscriptionPaused(result)
        break

      case 'refund_created':
        await handleRefundCreated(result)
        break

      case 'one_time_payment_success':
        await handleOneTimePaymentSuccess(result)
        break
    }

    return NextResponse.json({ received: true })
  } catch (error) {
    console.error('[BestAuth Webhook] Error processing webhook:', error)
    return NextResponse.json(
      { error: 'Webhook processing failed' },
      { status: 500 }
    )
  }
}

async function handleCheckoutComplete(data: any) {
  console.log('[BestAuth Webhook] ===  CHECKOUT COMPLETE HANDLER START ===')
  console.log('[BestAuth Webhook] Raw data received:', JSON.stringify(data, null, 2))
  
  const { userId, customerId, subscriptionId, planId, trialEnd, billingCycle, paymentIntentId } = data

  console.log('[BestAuth Webhook] Extracted checkout complete data:', { 
    userId, 
    customerId, 
    subscriptionId, 
    planId, 
    hasSubscriptionId: !!subscriptionId,
    billingCycle,
    trialEnd,
    hasUserId: !!userId,
    hasPlanId: !!planId
  })

  if (!userId || !planId) {
    console.error('[BestAuth Webhook] Missing required data for checkout complete')
    return
  }

  try {
    // Get subscription configuration
    const config = getSubscriptionConfig()
    
    // Check if this is a trial subscription
    let isTrialSubscription = false
    let trialEndsAt: string | null = null
    
    if (trialEnd && new Date(trialEnd) > new Date()) {
      isTrialSubscription = true
      trialEndsAt = new Date(trialEnd).toISOString()
      console.log('[BestAuth Webhook] Checkout complete with trial ending at:', trialEndsAt)
    } else if (subscriptionId) {
      console.log('[BestAuth Webhook] Checkout complete without trial info, waiting for subscription.created webhook')
    }

    const cycle = billingCycle || 'monthly'
    
    // Create or update subscription in BestAuth (this will grant points automatically)
    const result = await bestAuthSubscriptionService.createOrUpdateSubscription({
      userId,
      tier: planId,
      status: isTrialSubscription ? 'trialing' : 'active',
      stripeCustomerId: customerId,
      stripeSubscriptionId: subscriptionId,
      trialEndsAt: isTrialSubscription ? new Date(trialEndsAt!) : undefined,
      currentPeriodStart: new Date(),
      currentPeriodEnd: isTrialSubscription ? new Date(trialEndsAt!) : new Date(Date.now() + 30 * 24 * 60 * 60 * 1000),
      billingCycle: cycle,
      metadata: {
        checkout_completed_at: new Date().toISOString(),
        initial_plan: planId,
        billing_cycle: cycle
      }
    })
    
    console.log(`[BestAuth Webhook] Successfully activated ${planId} ${isTrialSubscription ? 'TRIAL' : 'PAID'} subscription for user ${userId}`)
    console.log(`[BestAuth Webhook] Points granted via subscription creation`)
    if (isTrialSubscription) {
      console.log(`[BestAuth Webhook] Trial ends at: ${trialEndsAt}`)
    }
  } catch (error) {
    console.error('[BestAuth Webhook] Error in handleCheckoutComplete:', error)
    throw error
  }
}

async function handleSubscriptionCreated(data: any) {
  const { subscriptionId, customerId, userId, status, planId, trialStart, trialEnd, currentPeriodStart, currentPeriodEnd } = data

  if (!subscriptionId || !customerId) {
    console.error('[BestAuth Webhook] Missing subscription ID or customer ID')
    return
  }

  try {
    // Update subscription with full details
    const subscriptionData: any = {
      userId: userId || customerId, // Fallback to customerId if no userId
      stripeSubscriptionId: subscriptionId,
      stripeCustomerId: customerId,
      status: status || 'active',
      tier: planId
    }

    // Add trial dates if this is a trial subscription
    if (status === 'trialing' && trialEnd) {
      subscriptionData.trialEndsAt = trialEnd
      subscriptionData.metadata = {
        trial_started_at: trialStart?.toISOString(),
        trial_period_days: Math.ceil((trialEnd.getTime() - new Date().getTime()) / (1000 * 60 * 60 * 24))
      }
    }

    // Add period dates
    if (currentPeriodStart) {
      subscriptionData.currentPeriodStart = currentPeriodStart
    }
    if (currentPeriodEnd) {
      subscriptionData.currentPeriodEnd = currentPeriodEnd
    }

    await bestAuthSubscriptionService.createOrUpdateSubscription(subscriptionData)

    console.log(`[BestAuth Webhook] Created/Updated subscription ${subscriptionId} for customer ${customerId}`)
  } catch (error) {
    console.error('[BestAuth Webhook] Error in handleSubscriptionCreated:', error)
    throw error
  }
}

async function handleSubscriptionUpdate(data: any) {
  const { customerId, status, userId, planId, currentPeriodEnd, cancelAtPeriodEnd, billingInterval, priceId } = data

  try {
    // Find user by customer ID if userId not provided
    let actualUserId = userId
    let currentSubscription = null
    
    if (!actualUserId && customerId) {
      const subscription = await db.subscriptions.findByCustomerId(customerId)
      if (subscription) {
        actualUserId = subscription.user_id
        currentSubscription = subscription
      }
    } else if (actualUserId) {
      currentSubscription = await db.subscriptions.findByUserId(actualUserId)
    }

    if (!actualUserId) {
      console.error('[BestAuth Webhook] Could not find user for customer:', customerId)
      return
    }

    console.log('[BestAuth Webhook] Processing subscription update:', {
      userId: actualUserId,
      oldTier: currentSubscription?.tier,
      newTier: planId,
      status,
      billingInterval
    })

    // Update subscription status
    const updateData: any = {
      userId: actualUserId,
      status: status,
      currentPeriodEnd: currentPeriodEnd,
      cancelAtPeriodEnd: cancelAtPeriodEnd
    }

    // Detect tier change (upgrade/downgrade from Creem webhook)
    if (planId && currentSubscription && planId !== currentSubscription.tier) {
      console.log(`[BestAuth Webhook] Tier change detected: ${currentSubscription.tier} → ${planId}`)
      
      updateData.tier = planId
      updateData.previousTier = currentSubscription.tier
      
      // Add to upgrade history
      const existingHistory = currentSubscription.upgrade_history || []
      const upgradeHistoryEntry = {
        from_tier: currentSubscription.tier,
        to_tier: planId,
        upgraded_at: new Date().toISOString(),
        upgrade_type: 'webhook_sync',
        source: 'creem_webhook'
      }
      updateData.upgradeHistory = [...existingHistory, upgradeHistoryEntry]
    } else if (planId) {
      updateData.tier = planId
    }
    
    // Sync billing cycle from Creem
    if (billingInterval) {
      updateData.billingCycle = billingInterval === 'year' ? 'yearly' : 'monthly'
    }
    
    // Sync Stripe price ID
    if (priceId) {
      updateData.stripePriceId = priceId
    }

    // Handle status transitions
    if (status === 'active' && cancelAtPeriodEnd) {
      // Subscription is active but will cancel at period end
      updateData.metadata = {
        ...updateData.metadata,
        scheduled_cancellation: true
      }
    }

    await bestAuthSubscriptionService.createOrUpdateSubscription(updateData)

    console.log(`[BestAuth Webhook] Updated subscription for user ${actualUserId}`, {
      tier: updateData.tier,
      previousTier: updateData.previousTier,
      billingCycle: updateData.billingCycle
    })
  } catch (error) {
    console.error('[BestAuth Webhook] Error in handleSubscriptionUpdate:', error)
    throw error
  }
}

async function handleSubscriptionDeleted(data: any) {
  const { customerId, subscriptionId } = data

  try {
    // Find user by customer ID
    const subscription = await db.subscriptions.findByCustomerId(customerId)
    if (!subscription) {
      console.error('[BestAuth Webhook] Could not find subscription for customer:', customerId)
      return
    }

    // Update subscription to cancelled
    await bestAuthSubscriptionService.createOrUpdateSubscription({
      userId: subscription.user_id,
      status: 'cancelled',
      cancelledAt: new Date()
    })

    console.log(`[BestAuth Webhook] Marked subscription as cancelled for customer ${customerId}`)
  } catch (error) {
    console.error('[BestAuth Webhook] Error in handleSubscriptionDeleted:', error)
    throw error
  }
}

async function handlePaymentSuccess(data: any) {
  const { paymentIntentId, amount, currency, customerId, invoiceId, currentPeriodStart } = data

  if (!customerId || !amount) {
    console.error('[BestAuth Webhook] Missing payment data')
    return
  }

  try {
    // Find user by customer ID
    const subscription = await db.subscriptions.findByCustomerId(customerId)
    if (!subscription) {
      console.error('[BestAuth Webhook] Could not find subscription for customer:', customerId)
      return
    }

    // Record payment
    await bestAuthSubscriptionService.recordPayment({
      userId: subscription.user_id,
      stripePaymentIntentId: paymentIntentId,
      stripeInvoiceId: invoiceId,
      amount: amount,
      currency: currency || 'usd',
      status: 'succeeded',
      description: `Payment for ${subscription.tier} subscription`
    })

    console.log(`[BestAuth Webhook] Recorded payment of ${amount/100} ${currency} for customer ${customerId}`)
    
    // Check if this is a renewal (not the first payment)
    const isRenewal = subscription.paid_started_at && 
                     subscription.status === 'active' &&
                     currentPeriodStart && 
                     new Date(currentPeriodStart) > new Date(subscription.current_period_start || 0)
    
    if (isRenewal) {
      console.log(`[BestAuth Webhook] Detected renewal for customer ${customerId}`)
      
      // Get existing renewal count from metadata
      const renewalCount = (subscription.metadata?.renewal_count || 0) + 1
      
      // Update subscription with renewal tracking
      await bestAuthSubscriptionService.createOrUpdateSubscription({
        userId: subscription.user_id,
        lastRenewedAt: new Date(),
        metadata: {
          ...subscription.metadata,
          renewal_count: renewalCount,
          last_renewal_amount: amount,
          last_renewal_date: new Date().toISOString()
        }
      })
      
      console.log(`[BestAuth Webhook] Renewal #${renewalCount} tracked for customer ${customerId}`)
    } else {
      console.log(`[BestAuth Webhook] First payment or non-renewal for customer ${customerId}`)
    }
  } catch (error) {
    console.error('[BestAuth Webhook] Error in handlePaymentSuccess:', error)
    throw error
  }
}

async function handlePaymentFailed(data: any) {
  const { paymentIntentId, customerId, error: paymentError } = data

  try {
    // Find user by customer ID
    const subscription = await db.subscriptions.findByCustomerId(customerId)
    if (!subscription) {
      console.error('[BestAuth Webhook] Could not find subscription for customer:', customerId)
      return
    }

    // Update subscription to past_due if payment failed
    await bestAuthSubscriptionService.createOrUpdateSubscription({
      userId: subscription.user_id,
      status: 'past_due',
      metadata: {
        last_payment_error: paymentError,
        last_payment_failed_at: new Date().toISOString()
      }
    })

    console.log(`[BestAuth Webhook] Payment failed for customer ${customerId}, subscription marked as past_due`)
  } catch (error) {
    console.error('[BestAuth Webhook] Error in handlePaymentFailed:', error)
    throw error
  }
}

async function handleSubscriptionPaused(data: any) {
  const { customerId } = data

  try {
    // Find user by customer ID
    const subscription = await db.subscriptions.findByCustomerId(customerId)
    if (!subscription) {
      console.error('[BestAuth Webhook] Could not find subscription for customer:', customerId)
      return
    }

    // Update subscription status to paused
    await bestAuthSubscriptionService.createOrUpdateSubscription({
      userId: subscription.user_id,
      status: 'paused'
    })

    console.log(`[BestAuth Webhook] Subscription paused for customer ${customerId}`)
  } catch (error) {
    console.error('[BestAuth Webhook] Error in handleSubscriptionPaused:', error)
    throw error
  }
}

async function handleSubscriptionTrialWillEnd(data: any) {
  const { customerId, trialEnd } = data

  try {
    // Find user by customer ID
    const subscription = await db.subscriptions.findByCustomerId(customerId)
    if (!subscription) {
      console.error('[BestAuth Webhook] Could not find subscription for customer:', customerId)
      return
    }

    // Update metadata with trial ending soon flag
    await bestAuthSubscriptionService.createOrUpdateSubscription({
      userId: subscription.user_id,
      metadata: {
        trial_ending_soon: true,
        trial_end_notification_sent: new Date().toISOString()
      }
    })

    console.log(`[BestAuth Webhook] Trial ending soon notification for customer ${customerId}`)
  } catch (error) {
    console.error('[BestAuth Webhook] Error in handleSubscriptionTrialWillEnd:', error)
    throw error
  }
}

async function handleSubscriptionTrialEnded(data: any) {
  const { customerId, status } = data

  try {
    // Find user by customer ID
    const subscription = await db.subscriptions.findByCustomerId(customerId)
    if (!subscription) {
      console.error('[BestAuth Webhook] Could not find subscription for customer:', customerId)
      return
    }

    // Update subscription - trial has ended
    await bestAuthSubscriptionService.createOrUpdateSubscription({
      userId: subscription.user_id,
      status: status || 'active', // Usually becomes active if payment method exists
      trialEndsAt: undefined, // Clear trial end date
      metadata: {
        trial_ended_at: new Date().toISOString()
      }
    })

    console.log(`[BestAuth Webhook] Trial ended for customer ${customerId}, status: ${status}`)
  } catch (error) {
    console.error('[BestAuth Webhook] Error in handleSubscriptionTrialEnded:', error)
    throw error
  }
}

async function handleRefundCreated(data: any) {
  const { refundId, paymentIntentId, amount, currency, customerId, reason } = data

  try {
    // Find user by customer ID
    const subscription = await db.subscriptions.findByCustomerId(customerId)
    if (!subscription) {
      console.error('[BestAuth Webhook] Could not find subscription for customer:', customerId)
      return
    }

    // Record refund as negative payment
    await bestAuthSubscriptionService.recordPayment({
      userId: subscription.user_id,
      stripePaymentIntentId: paymentIntentId,
      amount: -amount, // Negative amount for refund
      currency: currency || 'usd',
      status: 'refunded',
      description: `Refund for payment ${paymentIntentId}`,
      metadata: {
        refund_id: refundId,
        refund_reason: reason
      }
    })

    console.log(`[BestAuth Webhook] Recorded refund of ${amount/100} ${currency} for customer ${customerId}`)
  } catch (error) {
    console.error('[BestAuth Webhook] Error in handleRefundCreated:', error)
    throw error
  }
}

async function handleOneTimePaymentSuccess(data: any) {
  const { metadata, paymentId, amount } = data

  if (!metadata || metadata.type !== 'points_pack') {
    console.log('[BestAuth Webhook] Not a points pack purchase, skipping')
    return
  }

  const { pack_id, user_id, points, bonus_points } = metadata

  if (!pack_id || !user_id || !points) {
    console.error('[BestAuth Webhook] Missing required metadata for points pack:', metadata)
    return
  }

  try {
    const supabase = await createClient()
    const pointsService = createPointsService(supabase)
    
    await pointsService.purchasePointsPack(
      user_id,
      pack_id,
      paymentId
    )

    console.log(
      `[BestAuth Webhook] Successfully granted ${points} points (+ ${bonus_points || 0} bonus) to user ${user_id}`
    )
  } catch (error) {
    console.error('[BestAuth Webhook] Error granting points pack:', error)
    throw error
  }
}

// Helper function to create admin Supabase client (no longer needed for BestAuth)
function createAdminSupabaseClient() {
  throw new Error('This webhook handler uses BestAuth - Supabase client not needed')
=======
          payloadSha256: crypto.createHash('sha256').update(rawBody).digest('hex'),
          reason: verification.reason,
          normalizedSignature: verification.normalizedSignature?.substring(0, 64),
          expectedHexPreview: verification.expectedHex?.substring(0, 32),
          providedHexPreview: verification.providedHex?.substring(0, 32)
        })
        const debugInfo = {
          error: 'Invalid signature',
          reason: verification.reason,
          signature: verification.rawSignature,
          normalizedSignature: verification.normalizedSignature,
          expectedHexPreview: verification.expectedHex?.substring(0, 64),
          providedHexPreview: verification.providedHex?.substring(0, 64)
        }
        return NextResponse.json(debugInfo, { status: 401 })
      }
      console.log('[BestAuth Webhook] Signature verified successfully')
    } else if (process.env.NODE_ENV === 'production') {
      console.warn('[BestAuth Webhook] CREEM_WEBHOOK_SECRET not configured - webhook verification disabled')
    }

    // Parse the webhook event
    const event = JSON.parse(rawBody)
    const eventType = event.eventType || event.type
    console.log(`[BestAuth Webhook] Received event: ${eventType}`, event.id)
    console.log('[BestAuth Webhook] Full event payload:', JSON.stringify(event, null, 2))

    // Handle the webhook event
    const result = await creemService.handleWebhookEvent(event)

    // Check if result has a type property
    if (!result || typeof result !== 'object' || !('type' in result)) {
      console.log('[BestAuth Webhook] Event processed successfully')
      return NextResponse.json({ received: true })
    }

    // Process the result based on event type
    switch ((result as any).type) {
      case 'checkout_complete':
        await handleCheckoutComplete(result)
        break

      case 'subscription_created':
        await handleSubscriptionCreated(result)
        break

      case 'subscription_update':
        await handleSubscriptionUpdate(result)
        break

      case 'subscription_trial_will_end':
        await handleSubscriptionTrialWillEnd(result)
        break

      case 'subscription_trial_ended':
        await handleSubscriptionTrialEnded(result)
        break

      case 'subscription_deleted':
        await handleSubscriptionDeleted(result)
        break

      case 'payment_success':
        await handlePaymentSuccess(result)
        break

      case 'payment_failed':
        await handlePaymentFailed(result)
        break

      case 'subscription_paused':
        await handleSubscriptionPaused(result)
        break

      case 'refund_created':
        await handleRefundCreated(result)
        break

      case 'one_time_payment_success':
        await handleOneTimePaymentSuccess(result)
        break
    }

    return NextResponse.json({ received: true })
  } catch (error) {
    const serialized = serializeError(error)
    console.error('[BestAuth Webhook] Error processing webhook:', serialized)
    const message =
      typeof serialized === 'object' && serialized !== null && 'message' in serialized
        ? (serialized as any).message
        : typeof error === 'string'
          ? error
          : 'Unexpected error'
    return NextResponse.json(
      { error: 'Webhook processing failed', message, details: serialized },
      { status: 500 }
    )
  }
}

async function handleCheckoutComplete(data: any) {
  console.log('[BestAuth Webhook] ===  CHECKOUT COMPLETE HANDLER START ===')
  console.log('[BestAuth Webhook] Raw data received:', JSON.stringify(data, null, 2))
  
  const { userId, customerId, subscriptionId, planId, trialEnd, billingCycle, paymentIntentId, customerEmail } = data

  console.log('[BestAuth Webhook] Extracted checkout complete data:', { 
    userId, 
    customerId, 
    subscriptionId, 
    planId, 
    hasSubscriptionId: !!subscriptionId,
    billingCycle,
    trialEnd,
    hasUserId: !!userId,
    hasPlanId: !!planId,
    customerEmail
  })

  const resolvedUser = await resolveUserId(userId, customerEmail)
  let actualUserId = resolvedUser?.userId || null
  let resolvedSupabaseUserId = resolvedUser?.supabaseUserId || null
  let userResolutionStrategy: UserResolutionSource | 'customer_lookup' | null = resolvedUser?.source || null

  if (!actualUserId && customerId) {
    try {
      const existingSubscription = await db.subscriptions.findByCustomerId(customerId)
      if (existingSubscription?.user_id) {
        actualUserId = existingSubscription.user_id
        userResolutionStrategy = 'customer_lookup'
        console.log(
          `[BestAuth Webhook] Resolved user via existing subscription customerId ${customerId} -> ${actualUserId}`
        )
      }
    } catch (lookupError) {
      console.error('[BestAuth Webhook] Failed to resolve user by customerId lookup:', lookupError)
    }
  }

  if (!resolvedSupabaseUserId && actualUserId) {
    try {
      const adminClient = getBestAuthSupabaseClient()
      if (adminClient) {
        const { data: mapping, error: mappingError } = await adminClient
          .from('user_id_mapping')
          .select('supabase_user_id')
          .eq('bestauth_user_id', actualUserId)
          .maybeSingle()

        if (mappingError && mappingError.code !== 'PGRST116') {
          console.error('[BestAuth Webhook] Error fetching Supabase mapping for resolved user:', mappingError)
        }

        if (mapping?.supabase_user_id) {
          resolvedSupabaseUserId = mapping.supabase_user_id
        }
      }
    } catch (mappingLookupError) {
      console.error('[BestAuth Webhook] Exception determining Supabase user id for resolved user:', mappingLookupError)
    }
  }

  if (!actualUserId || !planId) {
    console.error('[BestAuth Webhook] Missing required data for checkout complete:', { actualUserId, planId, customerEmail, originalUserId: userId })
    throw new Error('Missing required user ID or plan ID')
  }

  try {
    // Get subscription configuration
    const config = getSubscriptionConfig()
    
    // Check if this is a trial subscription
    let isTrialSubscription = false
    let trialEndsAt: string | null = null
    
    if (trialEnd && new Date(trialEnd) > new Date()) {
      isTrialSubscription = true
      trialEndsAt = new Date(trialEnd).toISOString()
      console.log('[BestAuth Webhook] Checkout complete with trial ending at:', trialEndsAt)
    } else if (subscriptionId) {
      console.log('[BestAuth Webhook] Checkout complete without trial info, waiting for subscription.created webhook')
    }

    const cycle = billingCycle || 'monthly'
    
    // Create or update subscription in BestAuth (this will grant points automatically)
    const result = await bestAuthSubscriptionService.createOrUpdateSubscription({
      userId: actualUserId,  // Use the verified actual user ID
      tier: planId,
      status: isTrialSubscription ? 'trialing' : 'active',
      stripeCustomerId: customerId,
      stripeSubscriptionId: subscriptionId,
      trialEndsAt: isTrialSubscription ? new Date(trialEndsAt!) : undefined,
      currentPeriodStart: new Date(),
      currentPeriodEnd: isTrialSubscription ? new Date(trialEndsAt!) : new Date(Date.now() + 30 * 24 * 60 * 60 * 1000),
      billingCycle: cycle,
      metadata: {
        checkout_completed_at: new Date().toISOString(),
        initial_plan: planId,
        billing_cycle: cycle,
        bestauth_user_id: actualUserId,
        original_payload_user_id: userId,  // Preserve original payload id for debugging
        resolved_supabase_user_id: resolvedSupabaseUserId,
        original_userId: resolvedSupabaseUserId ?? null,
        customer_email: customerEmail,
        user_resolution_strategy: userResolutionStrategy
      }
    })
    
    console.log(`[BestAuth Webhook] Successfully activated ${planId} ${isTrialSubscription ? 'TRIAL' : 'PAID'} subscription for user ${actualUserId}`)
    console.log(`[BestAuth Webhook] Original userId from webhook: ${userId}, Actual userId: ${actualUserId}`)
    console.log(`[BestAuth Webhook] Points granted via subscription creation`)
    if (isTrialSubscription) {
      console.log(`[BestAuth Webhook] Trial ends at: ${trialEndsAt}`)
    }
  } catch (error) {
    console.error('[BestAuth Webhook] Error in handleCheckoutComplete:', error)
    throw error
  }
}

async function handleSubscriptionCreated(data: any) {
  const { subscriptionId, customerId, userId, status, planId, trialStart, trialEnd, currentPeriodStart, currentPeriodEnd } = data

  if (!subscriptionId || !customerId) {
    console.error('[BestAuth Webhook] Missing subscription ID or customer ID')
    return
  }

  try {
    // Update subscription with full details
    const subscriptionData: any = {
      userId: userId || customerId, // Fallback to customerId if no userId
      stripeSubscriptionId: subscriptionId,
      stripeCustomerId: customerId,
      status: status || 'active',
      tier: planId
    }

    // Add trial dates if this is a trial subscription
    if (status === 'trialing' && trialEnd) {
      subscriptionData.trialEndsAt = trialEnd
      subscriptionData.metadata = {
        trial_started_at: trialStart?.toISOString(),
        trial_period_days: Math.ceil((trialEnd.getTime() - new Date().getTime()) / (1000 * 60 * 60 * 24))
      }
    }

    // Add period dates
    if (currentPeriodStart) {
      subscriptionData.currentPeriodStart = currentPeriodStart
    }
    if (currentPeriodEnd) {
      subscriptionData.currentPeriodEnd = currentPeriodEnd
    }

    await bestAuthSubscriptionService.createOrUpdateSubscription(subscriptionData)

    console.log(`[BestAuth Webhook] Created/Updated subscription ${subscriptionId} for customer ${customerId}`)
  } catch (error) {
    console.error('[BestAuth Webhook] Error in handleSubscriptionCreated:', error)
    throw error
  }
}

async function handleSubscriptionUpdate(data: any) {
  const { customerId, status, userId, planId, currentPeriodEnd, cancelAtPeriodEnd, billingInterval, priceId } = data

  try {
    // Find user by customer ID if userId not provided
    let actualUserId = userId
    let currentSubscription = null
    
    if (!actualUserId && customerId) {
      const subscription = await db.subscriptions.findByCustomerId(customerId)
      if (subscription) {
        actualUserId = subscription.user_id
        currentSubscription = subscription
      }
    } else if (actualUserId) {
      currentSubscription = await db.subscriptions.findByUserId(actualUserId)
    }

    if (!actualUserId) {
      console.error('[BestAuth Webhook] Could not find user for customer:', customerId)
      return
    }

    console.log('[BestAuth Webhook] Processing subscription update:', {
      userId: actualUserId,
      oldTier: currentSubscription?.tier,
      newTier: planId,
      status,
      billingInterval
    })

    // Update subscription status
    const updateData: any = {
      userId: actualUserId,
      status: status,
      currentPeriodEnd: currentPeriodEnd,
      cancelAtPeriodEnd: cancelAtPeriodEnd
    }

    // Detect tier change (upgrade/downgrade from Creem webhook)
    if (planId && currentSubscription && planId !== currentSubscription.tier) {
      console.log(`[BestAuth Webhook] Tier change detected: ${currentSubscription.tier} → ${planId}`)
      
      // Check if this is a recent upgrade (within last 2 minutes) to prevent overwriting
      const recentlyUpdated = currentSubscription.updated_at && 
        (Date.now() - new Date(currentSubscription.updated_at).getTime()) < 120000 // 2 minutes
      
      // Check if current tier is "higher" than webhook tier (upgrade scenario)
      const isUpgrade = (currentSubscription.tier === 'pro_plus' && planId === 'pro') ||
                        (currentSubscription.tier === 'pro' && planId === 'free')
      
      if (recentlyUpdated && isUpgrade) {
        console.log(`[BestAuth Webhook] ⚠️  Ignoring webhook tier change - recent upgrade detected`)
        console.log(`[BestAuth Webhook]    Current tier: ${currentSubscription.tier} (updated ${Math.round((Date.now() - new Date(currentSubscription.updated_at).getTime()) / 1000)}s ago)`)
        console.log(`[BestAuth Webhook]    Webhook tier: ${planId} (likely stale)`)
        console.log(`[BestAuth Webhook]    Keeping current tier to prevent overwrite`)
        // Don't update tier - keep the current upgraded tier
      } else {
        // This is a legitimate tier change from Creem
        updateData.tier = planId
        updateData.previousTier = currentSubscription.tier
        
        // Add to upgrade history
        const existingHistory = currentSubscription.upgrade_history || []
        const upgradeHistoryEntry = {
          from_tier: currentSubscription.tier,
          to_tier: planId,
          upgraded_at: new Date().toISOString(),
          upgrade_type: 'webhook_sync',
          source: 'creem_webhook'
        }
        updateData.upgradeHistory = [...existingHistory, upgradeHistoryEntry]
      }
    } else if (planId) {
      updateData.tier = planId
    }
    
    // Sync billing cycle from Creem
    if (billingInterval) {
      updateData.billingCycle = billingInterval === 'year' ? 'yearly' : 'monthly'
    }
    
    // Sync Stripe price ID
    if (priceId) {
      updateData.stripePriceId = priceId
    }

    // Handle status transitions
    if (status === 'active' && cancelAtPeriodEnd) {
      // Subscription is active but will cancel at period end
      updateData.metadata = {
        ...updateData.metadata,
        scheduled_cancellation: true
      }
    }

    await bestAuthSubscriptionService.createOrUpdateSubscription(updateData)

    console.log(`[BestAuth Webhook] Updated subscription for user ${actualUserId}`, {
      tier: updateData.tier,
      previousTier: updateData.previousTier,
      billingCycle: updateData.billingCycle
    })
  } catch (error) {
    console.error('[BestAuth Webhook] Error in handleSubscriptionUpdate:', error)
    throw error
  }
}

async function handleSubscriptionDeleted(data: any) {
  const { customerId, subscriptionId } = data

  try {
    // Find user by customer ID
    const subscription = await db.subscriptions.findByCustomerId(customerId)
    if (!subscription) {
      console.error('[BestAuth Webhook] Could not find subscription for customer:', customerId)
      return
    }

    // Update subscription to cancelled
    await bestAuthSubscriptionService.createOrUpdateSubscription({
      userId: subscription.user_id,
      status: 'cancelled',
      cancelledAt: new Date()
    })

    console.log(`[BestAuth Webhook] Marked subscription as cancelled for customer ${customerId}`)
  } catch (error) {
    console.error('[BestAuth Webhook] Error in handleSubscriptionDeleted:', error)
    throw error
  }
}

async function handlePaymentSuccess(data: any) {
  const { paymentIntentId, amount, currency, customerId, invoiceId, currentPeriodStart } = data

  if (!customerId || !amount) {
    console.error('[BestAuth Webhook] Missing payment data')
    return
  }

  try {
    // Find user by customer ID
    const subscription = await db.subscriptions.findByCustomerId(customerId)
    if (!subscription) {
      console.error('[BestAuth Webhook] Could not find subscription for customer:', customerId)
      return
    }

    // Record payment
    await bestAuthSubscriptionService.recordPayment({
      userId: subscription.user_id,
      stripePaymentIntentId: paymentIntentId,
      stripeInvoiceId: invoiceId,
      amount: amount,
      currency: currency || 'usd',
      status: 'succeeded',
      description: `Payment for ${subscription.tier} subscription`
    })

    console.log(`[BestAuth Webhook] Recorded payment of ${amount/100} ${currency} for customer ${customerId}`)
    
    // Check if this is a renewal (not the first payment)
    const isRenewal = subscription.paid_started_at && 
                     subscription.status === 'active' &&
                     currentPeriodStart && 
                     new Date(currentPeriodStart) > new Date(subscription.current_period_start || 0)
    
    if (isRenewal) {
      console.log(`[BestAuth Webhook] Detected renewal for customer ${customerId}`)
      
      // Get existing renewal count from metadata
      const renewalCount = (subscription.metadata?.renewal_count || 0) + 1
      
      // Update subscription with renewal tracking
      await bestAuthSubscriptionService.createOrUpdateSubscription({
        userId: subscription.user_id,
        lastRenewedAt: new Date(),
        metadata: {
          ...subscription.metadata,
          renewal_count: renewalCount,
          last_renewal_amount: amount,
          last_renewal_date: new Date().toISOString()
        }
      })
      
      console.log(`[BestAuth Webhook] Renewal #${renewalCount} tracked for customer ${customerId}`)
    } else {
      console.log(`[BestAuth Webhook] First payment or non-renewal for customer ${customerId}`)
    }
  } catch (error) {
    console.error('[BestAuth Webhook] Error in handlePaymentSuccess:', error)
    throw error
  }
}

async function handlePaymentFailed(data: any) {
  const { paymentIntentId, customerId, error: paymentError } = data

  try {
    // Find user by customer ID
    const subscription = await db.subscriptions.findByCustomerId(customerId)
    if (!subscription) {
      console.error('[BestAuth Webhook] Could not find subscription for customer:', customerId)
      return
    }

    // Update subscription to past_due if payment failed
    await bestAuthSubscriptionService.createOrUpdateSubscription({
      userId: subscription.user_id,
      status: 'past_due',
      metadata: {
        last_payment_error: paymentError,
        last_payment_failed_at: new Date().toISOString()
      }
    })

    console.log(`[BestAuth Webhook] Payment failed for customer ${customerId}, subscription marked as past_due`)
  } catch (error) {
    console.error('[BestAuth Webhook] Error in handlePaymentFailed:', error)
    throw error
  }
}

async function handleSubscriptionPaused(data: any) {
  const { customerId } = data

  try {
    // Find user by customer ID
    const subscription = await db.subscriptions.findByCustomerId(customerId)
    if (!subscription) {
      console.error('[BestAuth Webhook] Could not find subscription for customer:', customerId)
      return
    }

    // Update subscription status to paused
    await bestAuthSubscriptionService.createOrUpdateSubscription({
      userId: subscription.user_id,
      status: 'paused'
    })

    console.log(`[BestAuth Webhook] Subscription paused for customer ${customerId}`)
  } catch (error) {
    console.error('[BestAuth Webhook] Error in handleSubscriptionPaused:', error)
    throw error
  }
}

async function handleSubscriptionTrialWillEnd(data: any) {
  const { customerId, trialEnd } = data

  try {
    // Find user by customer ID
    const subscription = await db.subscriptions.findByCustomerId(customerId)
    if (!subscription) {
      console.error('[BestAuth Webhook] Could not find subscription for customer:', customerId)
      return
    }

    // Update metadata with trial ending soon flag
    await bestAuthSubscriptionService.createOrUpdateSubscription({
      userId: subscription.user_id,
      metadata: {
        trial_ending_soon: true,
        trial_end_notification_sent: new Date().toISOString()
      }
    })

    console.log(`[BestAuth Webhook] Trial ending soon notification for customer ${customerId}`)
  } catch (error) {
    console.error('[BestAuth Webhook] Error in handleSubscriptionTrialWillEnd:', error)
    throw error
  }
}

async function handleSubscriptionTrialEnded(data: any) {
  const { customerId, status } = data

  try {
    // Find user by customer ID
    const subscription = await db.subscriptions.findByCustomerId(customerId)
    if (!subscription) {
      console.error('[BestAuth Webhook] Could not find subscription for customer:', customerId)
      return
    }

    // Update subscription - trial has ended
    await bestAuthSubscriptionService.createOrUpdateSubscription({
      userId: subscription.user_id,
      status: status || 'active', // Usually becomes active if payment method exists
      trialEndsAt: undefined, // Clear trial end date
      metadata: {
        trial_ended_at: new Date().toISOString()
      }
    })

    console.log(`[BestAuth Webhook] Trial ended for customer ${customerId}, status: ${status}`)
  } catch (error) {
    console.error('[BestAuth Webhook] Error in handleSubscriptionTrialEnded:', error)
    throw error
  }
}

async function handleRefundCreated(data: any) {
  const { refundId, paymentIntentId, amount, currency, customerId, reason } = data

  try {
    // Find user by customer ID
    const subscription = await db.subscriptions.findByCustomerId(customerId)
    if (!subscription) {
      console.error('[BestAuth Webhook] Could not find subscription for customer:', customerId)
      return
    }

    // Record refund as negative payment
    await bestAuthSubscriptionService.recordPayment({
      userId: subscription.user_id,
      stripePaymentIntentId: paymentIntentId,
      amount: -amount, // Negative amount for refund
      currency: currency || 'usd',
      status: 'refunded',
      description: `Refund for payment ${paymentIntentId}`,
      metadata: {
        refund_id: refundId,
        refund_reason: reason
      }
    })

    console.log(`[BestAuth Webhook] Recorded refund of ${amount/100} ${currency} for customer ${customerId}`)
  } catch (error) {
    console.error('[BestAuth Webhook] Error in handleRefundCreated:', error)
    throw error
  }
}

async function handleOneTimePaymentSuccess(data: any) {
  const { metadata, paymentId, amount } = data

  if (!metadata || metadata.type !== 'points_pack') {
    console.log('[BestAuth Webhook] Not a points pack purchase, skipping')
    return
  }

  const { pack_id, user_id, points, bonus_points } = metadata

  if (!pack_id || !user_id || !points) {
    console.error('[BestAuth Webhook] Missing required metadata for points pack:', metadata)
    return
  }

  try {
    const supabase = await createClient()
    const pointsService = createPointsService(supabase)
    
    await pointsService.purchasePointsPack(
      user_id,
      pack_id,
      paymentId
    )

    console.log(
      `[BestAuth Webhook] Successfully granted ${points} points (+ ${bonus_points || 0} bonus) to user ${user_id}`
    )
  } catch (error) {
    console.error('[BestAuth Webhook] Error granting points pack:', error)
    throw error
  }
}

// Helper function to create admin Supabase client (no longer needed for BestAuth)
function createAdminSupabaseClient() {
  throw new Error('This webhook handler uses BestAuth - Supabase client not needed')
}
type SerializedError = Record<string, unknown>

function serializeError(error: unknown): SerializedError {
  if (error instanceof Error) {
    return {
      name: error.name,
      message: error.message,
      stack: error.stack,
      cause: serializeUnknownCause((error as { cause?: unknown }).cause),
    }
  }

  if (typeof error === 'object' && error !== null) {
    try {
      return JSON.parse(JSON.stringify(error)) as SerializedError
    } catch {
      return Object.entries(error as Record<string, unknown>).reduce<SerializedError>((acc, [key, value]) => {
        acc[key] = typeof value === 'object' && value !== null ? '[object]' : String(value)
        return acc
      }, {})
    }
  }

  return { value: String(error) }
}

function serializeUnknownCause(cause: unknown): unknown {
  if (!cause) {
    return cause
  }

  if (cause instanceof Error) {
    return serializeError(cause)
  }

  if (typeof cause === 'object') {
    return serializeError(cause)
  }

  return cause
>>>>>>> dc9ae35e
}<|MERGE_RESOLUTION|>--- conflicted
+++ resolved
@@ -1,31 +1,18 @@
 import { NextRequest, NextResponse } from 'next/server'
 import crypto from 'crypto'
-<<<<<<< HEAD
-=======
 import type { SupabaseClient } from '@supabase/supabase-js'
->>>>>>> dc9ae35e
 import { creemService, WebhookEvent } from '@/services/payment/creem'
 import { bestAuthSubscriptionService } from '@/services/bestauth/BestAuthSubscriptionService'
 import { db } from '@/lib/bestauth/db-wrapper'
 import { getSubscriptionConfig, calculateTrialEndDate } from '@/lib/subscription-config'
 import { createPointsService } from '@/lib/services/points-service'
 import { createClient } from '@/utils/supabase/server'
-<<<<<<< HEAD
-=======
 import { getBestAuthSupabaseClient } from '@/lib/bestauth/db-client'
 import { userSyncService } from '@/services/sync/UserSyncService'
->>>>>>> dc9ae35e
 
 // Disable body parsing to get raw body for signature verification
 export const dynamic = 'force-dynamic'
 export const runtime = 'nodejs'
-<<<<<<< HEAD
-
-export async function POST(req: NextRequest) {
-  try {
-    // Get raw body for signature verification
-    const rawBody = await req.text()
-=======
 
 type UserResolutionSource = 'payload' | 'email' | 'mapping' | 'sync'
 
@@ -342,7 +329,6 @@
   try {
     // Get raw body for signature verification
     const rawBody = await req.text()
->>>>>>> dc9ae35e
     const signature =
       req.headers.get('creem-signature') ||
       req.headers.get('x-creem-signature') ||
@@ -353,16 +339,6 @@
     console.log('[BestAuth Webhook] Headers:', {
       'creem-signature': req.headers.get('creem-signature') ? 'present' : 'missing',
       'x-creem-signature': req.headers.get('x-creem-signature') ? 'present' : 'missing',
-<<<<<<< HEAD
-      'content-type': req.headers.get('content-type'),
-      'user-agent': req.headers.get('user-agent')
-    })
-
-    // Verify webhook signature
-    if (process.env.CREEM_WEBHOOK_SECRET) {
-      const isValid = creemService.verifyWebhookSignature(rawBody, signature)
-      if (!isValid) {
-=======
       'content-type': req.headers.get('content-type'),
       'user-agent': req.headers.get('user-agent')
     })
@@ -373,565 +349,11 @@
       console.log('[BestAuth Webhook] Raw request for signature check:', rawBody)
       const verification = creemService.verifyWebhookSignature(rawBody, signature)
       if (!verification.valid) {
->>>>>>> dc9ae35e
         console.error('[BestAuth Webhook] Invalid webhook signature')
         console.error('Expected header: creem-signature')
         console.error('Received signature:', signature ? 'present' : 'missing')
         console.error('[BestAuth Webhook] Signature mismatch details:', {
           signaturePreview: signature ? signature.substring(0, 32) + '...' : 'none',
-<<<<<<< HEAD
-          payloadSha256: crypto.createHash('sha256').update(rawBody).digest('hex')
-        })
-        return NextResponse.json({ error: 'Invalid signature' }, { status: 401 })
-      }
-      console.log('[BestAuth Webhook] Signature verified successfully')
-    } else if (process.env.NODE_ENV === 'production') {
-      console.warn('[BestAuth Webhook] CREEM_WEBHOOK_SECRET not configured - webhook verification disabled')
-    }
-
-    // Parse the webhook event
-    const event = JSON.parse(rawBody)
-    const eventType = event.eventType || event.type
-    console.log(`[BestAuth Webhook] Received event: ${eventType}`, event.id)
-    console.log('[BestAuth Webhook] Full event payload:', JSON.stringify(event, null, 2))
-
-    // Handle the webhook event
-    const result = await creemService.handleWebhookEvent(event)
-
-    // Check if result has a type property
-    if (!result || typeof result !== 'object' || !('type' in result)) {
-      console.log('[BestAuth Webhook] Event processed successfully')
-      return NextResponse.json({ received: true })
-    }
-
-    // Process the result based on event type
-    switch ((result as any).type) {
-      case 'checkout_complete':
-        await handleCheckoutComplete(result)
-        break
-
-      case 'subscription_created':
-        await handleSubscriptionCreated(result)
-        break
-
-      case 'subscription_update':
-        await handleSubscriptionUpdate(result)
-        break
-
-      case 'subscription_trial_will_end':
-        await handleSubscriptionTrialWillEnd(result)
-        break
-
-      case 'subscription_trial_ended':
-        await handleSubscriptionTrialEnded(result)
-        break
-
-      case 'subscription_deleted':
-        await handleSubscriptionDeleted(result)
-        break
-
-      case 'payment_success':
-        await handlePaymentSuccess(result)
-        break
-
-      case 'payment_failed':
-        await handlePaymentFailed(result)
-        break
-
-      case 'subscription_paused':
-        await handleSubscriptionPaused(result)
-        break
-
-      case 'refund_created':
-        await handleRefundCreated(result)
-        break
-
-      case 'one_time_payment_success':
-        await handleOneTimePaymentSuccess(result)
-        break
-    }
-
-    return NextResponse.json({ received: true })
-  } catch (error) {
-    console.error('[BestAuth Webhook] Error processing webhook:', error)
-    return NextResponse.json(
-      { error: 'Webhook processing failed' },
-      { status: 500 }
-    )
-  }
-}
-
-async function handleCheckoutComplete(data: any) {
-  console.log('[BestAuth Webhook] ===  CHECKOUT COMPLETE HANDLER START ===')
-  console.log('[BestAuth Webhook] Raw data received:', JSON.stringify(data, null, 2))
-  
-  const { userId, customerId, subscriptionId, planId, trialEnd, billingCycle, paymentIntentId } = data
-
-  console.log('[BestAuth Webhook] Extracted checkout complete data:', { 
-    userId, 
-    customerId, 
-    subscriptionId, 
-    planId, 
-    hasSubscriptionId: !!subscriptionId,
-    billingCycle,
-    trialEnd,
-    hasUserId: !!userId,
-    hasPlanId: !!planId
-  })
-
-  if (!userId || !planId) {
-    console.error('[BestAuth Webhook] Missing required data for checkout complete')
-    return
-  }
-
-  try {
-    // Get subscription configuration
-    const config = getSubscriptionConfig()
-    
-    // Check if this is a trial subscription
-    let isTrialSubscription = false
-    let trialEndsAt: string | null = null
-    
-    if (trialEnd && new Date(trialEnd) > new Date()) {
-      isTrialSubscription = true
-      trialEndsAt = new Date(trialEnd).toISOString()
-      console.log('[BestAuth Webhook] Checkout complete with trial ending at:', trialEndsAt)
-    } else if (subscriptionId) {
-      console.log('[BestAuth Webhook] Checkout complete without trial info, waiting for subscription.created webhook')
-    }
-
-    const cycle = billingCycle || 'monthly'
-    
-    // Create or update subscription in BestAuth (this will grant points automatically)
-    const result = await bestAuthSubscriptionService.createOrUpdateSubscription({
-      userId,
-      tier: planId,
-      status: isTrialSubscription ? 'trialing' : 'active',
-      stripeCustomerId: customerId,
-      stripeSubscriptionId: subscriptionId,
-      trialEndsAt: isTrialSubscription ? new Date(trialEndsAt!) : undefined,
-      currentPeriodStart: new Date(),
-      currentPeriodEnd: isTrialSubscription ? new Date(trialEndsAt!) : new Date(Date.now() + 30 * 24 * 60 * 60 * 1000),
-      billingCycle: cycle,
-      metadata: {
-        checkout_completed_at: new Date().toISOString(),
-        initial_plan: planId,
-        billing_cycle: cycle
-      }
-    })
-    
-    console.log(`[BestAuth Webhook] Successfully activated ${planId} ${isTrialSubscription ? 'TRIAL' : 'PAID'} subscription for user ${userId}`)
-    console.log(`[BestAuth Webhook] Points granted via subscription creation`)
-    if (isTrialSubscription) {
-      console.log(`[BestAuth Webhook] Trial ends at: ${trialEndsAt}`)
-    }
-  } catch (error) {
-    console.error('[BestAuth Webhook] Error in handleCheckoutComplete:', error)
-    throw error
-  }
-}
-
-async function handleSubscriptionCreated(data: any) {
-  const { subscriptionId, customerId, userId, status, planId, trialStart, trialEnd, currentPeriodStart, currentPeriodEnd } = data
-
-  if (!subscriptionId || !customerId) {
-    console.error('[BestAuth Webhook] Missing subscription ID or customer ID')
-    return
-  }
-
-  try {
-    // Update subscription with full details
-    const subscriptionData: any = {
-      userId: userId || customerId, // Fallback to customerId if no userId
-      stripeSubscriptionId: subscriptionId,
-      stripeCustomerId: customerId,
-      status: status || 'active',
-      tier: planId
-    }
-
-    // Add trial dates if this is a trial subscription
-    if (status === 'trialing' && trialEnd) {
-      subscriptionData.trialEndsAt = trialEnd
-      subscriptionData.metadata = {
-        trial_started_at: trialStart?.toISOString(),
-        trial_period_days: Math.ceil((trialEnd.getTime() - new Date().getTime()) / (1000 * 60 * 60 * 24))
-      }
-    }
-
-    // Add period dates
-    if (currentPeriodStart) {
-      subscriptionData.currentPeriodStart = currentPeriodStart
-    }
-    if (currentPeriodEnd) {
-      subscriptionData.currentPeriodEnd = currentPeriodEnd
-    }
-
-    await bestAuthSubscriptionService.createOrUpdateSubscription(subscriptionData)
-
-    console.log(`[BestAuth Webhook] Created/Updated subscription ${subscriptionId} for customer ${customerId}`)
-  } catch (error) {
-    console.error('[BestAuth Webhook] Error in handleSubscriptionCreated:', error)
-    throw error
-  }
-}
-
-async function handleSubscriptionUpdate(data: any) {
-  const { customerId, status, userId, planId, currentPeriodEnd, cancelAtPeriodEnd, billingInterval, priceId } = data
-
-  try {
-    // Find user by customer ID if userId not provided
-    let actualUserId = userId
-    let currentSubscription = null
-    
-    if (!actualUserId && customerId) {
-      const subscription = await db.subscriptions.findByCustomerId(customerId)
-      if (subscription) {
-        actualUserId = subscription.user_id
-        currentSubscription = subscription
-      }
-    } else if (actualUserId) {
-      currentSubscription = await db.subscriptions.findByUserId(actualUserId)
-    }
-
-    if (!actualUserId) {
-      console.error('[BestAuth Webhook] Could not find user for customer:', customerId)
-      return
-    }
-
-    console.log('[BestAuth Webhook] Processing subscription update:', {
-      userId: actualUserId,
-      oldTier: currentSubscription?.tier,
-      newTier: planId,
-      status,
-      billingInterval
-    })
-
-    // Update subscription status
-    const updateData: any = {
-      userId: actualUserId,
-      status: status,
-      currentPeriodEnd: currentPeriodEnd,
-      cancelAtPeriodEnd: cancelAtPeriodEnd
-    }
-
-    // Detect tier change (upgrade/downgrade from Creem webhook)
-    if (planId && currentSubscription && planId !== currentSubscription.tier) {
-      console.log(`[BestAuth Webhook] Tier change detected: ${currentSubscription.tier} → ${planId}`)
-      
-      updateData.tier = planId
-      updateData.previousTier = currentSubscription.tier
-      
-      // Add to upgrade history
-      const existingHistory = currentSubscription.upgrade_history || []
-      const upgradeHistoryEntry = {
-        from_tier: currentSubscription.tier,
-        to_tier: planId,
-        upgraded_at: new Date().toISOString(),
-        upgrade_type: 'webhook_sync',
-        source: 'creem_webhook'
-      }
-      updateData.upgradeHistory = [...existingHistory, upgradeHistoryEntry]
-    } else if (planId) {
-      updateData.tier = planId
-    }
-    
-    // Sync billing cycle from Creem
-    if (billingInterval) {
-      updateData.billingCycle = billingInterval === 'year' ? 'yearly' : 'monthly'
-    }
-    
-    // Sync Stripe price ID
-    if (priceId) {
-      updateData.stripePriceId = priceId
-    }
-
-    // Handle status transitions
-    if (status === 'active' && cancelAtPeriodEnd) {
-      // Subscription is active but will cancel at period end
-      updateData.metadata = {
-        ...updateData.metadata,
-        scheduled_cancellation: true
-      }
-    }
-
-    await bestAuthSubscriptionService.createOrUpdateSubscription(updateData)
-
-    console.log(`[BestAuth Webhook] Updated subscription for user ${actualUserId}`, {
-      tier: updateData.tier,
-      previousTier: updateData.previousTier,
-      billingCycle: updateData.billingCycle
-    })
-  } catch (error) {
-    console.error('[BestAuth Webhook] Error in handleSubscriptionUpdate:', error)
-    throw error
-  }
-}
-
-async function handleSubscriptionDeleted(data: any) {
-  const { customerId, subscriptionId } = data
-
-  try {
-    // Find user by customer ID
-    const subscription = await db.subscriptions.findByCustomerId(customerId)
-    if (!subscription) {
-      console.error('[BestAuth Webhook] Could not find subscription for customer:', customerId)
-      return
-    }
-
-    // Update subscription to cancelled
-    await bestAuthSubscriptionService.createOrUpdateSubscription({
-      userId: subscription.user_id,
-      status: 'cancelled',
-      cancelledAt: new Date()
-    })
-
-    console.log(`[BestAuth Webhook] Marked subscription as cancelled for customer ${customerId}`)
-  } catch (error) {
-    console.error('[BestAuth Webhook] Error in handleSubscriptionDeleted:', error)
-    throw error
-  }
-}
-
-async function handlePaymentSuccess(data: any) {
-  const { paymentIntentId, amount, currency, customerId, invoiceId, currentPeriodStart } = data
-
-  if (!customerId || !amount) {
-    console.error('[BestAuth Webhook] Missing payment data')
-    return
-  }
-
-  try {
-    // Find user by customer ID
-    const subscription = await db.subscriptions.findByCustomerId(customerId)
-    if (!subscription) {
-      console.error('[BestAuth Webhook] Could not find subscription for customer:', customerId)
-      return
-    }
-
-    // Record payment
-    await bestAuthSubscriptionService.recordPayment({
-      userId: subscription.user_id,
-      stripePaymentIntentId: paymentIntentId,
-      stripeInvoiceId: invoiceId,
-      amount: amount,
-      currency: currency || 'usd',
-      status: 'succeeded',
-      description: `Payment for ${subscription.tier} subscription`
-    })
-
-    console.log(`[BestAuth Webhook] Recorded payment of ${amount/100} ${currency} for customer ${customerId}`)
-    
-    // Check if this is a renewal (not the first payment)
-    const isRenewal = subscription.paid_started_at && 
-                     subscription.status === 'active' &&
-                     currentPeriodStart && 
-                     new Date(currentPeriodStart) > new Date(subscription.current_period_start || 0)
-    
-    if (isRenewal) {
-      console.log(`[BestAuth Webhook] Detected renewal for customer ${customerId}`)
-      
-      // Get existing renewal count from metadata
-      const renewalCount = (subscription.metadata?.renewal_count || 0) + 1
-      
-      // Update subscription with renewal tracking
-      await bestAuthSubscriptionService.createOrUpdateSubscription({
-        userId: subscription.user_id,
-        lastRenewedAt: new Date(),
-        metadata: {
-          ...subscription.metadata,
-          renewal_count: renewalCount,
-          last_renewal_amount: amount,
-          last_renewal_date: new Date().toISOString()
-        }
-      })
-      
-      console.log(`[BestAuth Webhook] Renewal #${renewalCount} tracked for customer ${customerId}`)
-    } else {
-      console.log(`[BestAuth Webhook] First payment or non-renewal for customer ${customerId}`)
-    }
-  } catch (error) {
-    console.error('[BestAuth Webhook] Error in handlePaymentSuccess:', error)
-    throw error
-  }
-}
-
-async function handlePaymentFailed(data: any) {
-  const { paymentIntentId, customerId, error: paymentError } = data
-
-  try {
-    // Find user by customer ID
-    const subscription = await db.subscriptions.findByCustomerId(customerId)
-    if (!subscription) {
-      console.error('[BestAuth Webhook] Could not find subscription for customer:', customerId)
-      return
-    }
-
-    // Update subscription to past_due if payment failed
-    await bestAuthSubscriptionService.createOrUpdateSubscription({
-      userId: subscription.user_id,
-      status: 'past_due',
-      metadata: {
-        last_payment_error: paymentError,
-        last_payment_failed_at: new Date().toISOString()
-      }
-    })
-
-    console.log(`[BestAuth Webhook] Payment failed for customer ${customerId}, subscription marked as past_due`)
-  } catch (error) {
-    console.error('[BestAuth Webhook] Error in handlePaymentFailed:', error)
-    throw error
-  }
-}
-
-async function handleSubscriptionPaused(data: any) {
-  const { customerId } = data
-
-  try {
-    // Find user by customer ID
-    const subscription = await db.subscriptions.findByCustomerId(customerId)
-    if (!subscription) {
-      console.error('[BestAuth Webhook] Could not find subscription for customer:', customerId)
-      return
-    }
-
-    // Update subscription status to paused
-    await bestAuthSubscriptionService.createOrUpdateSubscription({
-      userId: subscription.user_id,
-      status: 'paused'
-    })
-
-    console.log(`[BestAuth Webhook] Subscription paused for customer ${customerId}`)
-  } catch (error) {
-    console.error('[BestAuth Webhook] Error in handleSubscriptionPaused:', error)
-    throw error
-  }
-}
-
-async function handleSubscriptionTrialWillEnd(data: any) {
-  const { customerId, trialEnd } = data
-
-  try {
-    // Find user by customer ID
-    const subscription = await db.subscriptions.findByCustomerId(customerId)
-    if (!subscription) {
-      console.error('[BestAuth Webhook] Could not find subscription for customer:', customerId)
-      return
-    }
-
-    // Update metadata with trial ending soon flag
-    await bestAuthSubscriptionService.createOrUpdateSubscription({
-      userId: subscription.user_id,
-      metadata: {
-        trial_ending_soon: true,
-        trial_end_notification_sent: new Date().toISOString()
-      }
-    })
-
-    console.log(`[BestAuth Webhook] Trial ending soon notification for customer ${customerId}`)
-  } catch (error) {
-    console.error('[BestAuth Webhook] Error in handleSubscriptionTrialWillEnd:', error)
-    throw error
-  }
-}
-
-async function handleSubscriptionTrialEnded(data: any) {
-  const { customerId, status } = data
-
-  try {
-    // Find user by customer ID
-    const subscription = await db.subscriptions.findByCustomerId(customerId)
-    if (!subscription) {
-      console.error('[BestAuth Webhook] Could not find subscription for customer:', customerId)
-      return
-    }
-
-    // Update subscription - trial has ended
-    await bestAuthSubscriptionService.createOrUpdateSubscription({
-      userId: subscription.user_id,
-      status: status || 'active', // Usually becomes active if payment method exists
-      trialEndsAt: undefined, // Clear trial end date
-      metadata: {
-        trial_ended_at: new Date().toISOString()
-      }
-    })
-
-    console.log(`[BestAuth Webhook] Trial ended for customer ${customerId}, status: ${status}`)
-  } catch (error) {
-    console.error('[BestAuth Webhook] Error in handleSubscriptionTrialEnded:', error)
-    throw error
-  }
-}
-
-async function handleRefundCreated(data: any) {
-  const { refundId, paymentIntentId, amount, currency, customerId, reason } = data
-
-  try {
-    // Find user by customer ID
-    const subscription = await db.subscriptions.findByCustomerId(customerId)
-    if (!subscription) {
-      console.error('[BestAuth Webhook] Could not find subscription for customer:', customerId)
-      return
-    }
-
-    // Record refund as negative payment
-    await bestAuthSubscriptionService.recordPayment({
-      userId: subscription.user_id,
-      stripePaymentIntentId: paymentIntentId,
-      amount: -amount, // Negative amount for refund
-      currency: currency || 'usd',
-      status: 'refunded',
-      description: `Refund for payment ${paymentIntentId}`,
-      metadata: {
-        refund_id: refundId,
-        refund_reason: reason
-      }
-    })
-
-    console.log(`[BestAuth Webhook] Recorded refund of ${amount/100} ${currency} for customer ${customerId}`)
-  } catch (error) {
-    console.error('[BestAuth Webhook] Error in handleRefundCreated:', error)
-    throw error
-  }
-}
-
-async function handleOneTimePaymentSuccess(data: any) {
-  const { metadata, paymentId, amount } = data
-
-  if (!metadata || metadata.type !== 'points_pack') {
-    console.log('[BestAuth Webhook] Not a points pack purchase, skipping')
-    return
-  }
-
-  const { pack_id, user_id, points, bonus_points } = metadata
-
-  if (!pack_id || !user_id || !points) {
-    console.error('[BestAuth Webhook] Missing required metadata for points pack:', metadata)
-    return
-  }
-
-  try {
-    const supabase = await createClient()
-    const pointsService = createPointsService(supabase)
-    
-    await pointsService.purchasePointsPack(
-      user_id,
-      pack_id,
-      paymentId
-    )
-
-    console.log(
-      `[BestAuth Webhook] Successfully granted ${points} points (+ ${bonus_points || 0} bonus) to user ${user_id}`
-    )
-  } catch (error) {
-    console.error('[BestAuth Webhook] Error granting points pack:', error)
-    throw error
-  }
-}
-
-// Helper function to create admin Supabase client (no longer needed for BestAuth)
-function createAdminSupabaseClient() {
-  throw new Error('This webhook handler uses BestAuth - Supabase client not needed')
-=======
           payloadSha256: crypto.createHash('sha256').update(rawBody).digest('hex'),
           reason: verification.reason,
           normalizedSignature: verification.normalizedSignature?.substring(0, 64),
@@ -1611,5 +1033,4 @@
   }
 
   return cause
->>>>>>> dc9ae35e
 }